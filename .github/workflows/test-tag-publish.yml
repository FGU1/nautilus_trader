--- conflicted
+++ resolved
@@ -7,20 +7,12 @@
     branches: [ master ]
 
 jobs:
-<<<<<<< HEAD
 # TODO: Temporary to repair release
-=======
-# TODO: Uncomment for next release
->>>>>>> a878183d
 #  test:
 #    strategy:
 #      fail-fast: false
 #      matrix:
-<<<<<<< HEAD
 #        os: [ ubuntu-latest, macos-latest, windows-latest ]
-=======
-#        os: [ windows-latest ]
->>>>>>> a878183d
 #        python-version: [ 3.7, 3.8, 3.9 ]
 #    name: test - Python ${{ matrix.python-version }} (${{ matrix.os }})
 #    runs-on: ${{ matrix.os }}
@@ -76,11 +68,7 @@
 
 
   tag_release:
-<<<<<<< HEAD
     # TODO: Temporary to repair release
-=======
-    # TODO: Uncomment for next release
->>>>>>> a878183d
     # needs: [ test ]
     strategy:
       fail-fast: false
@@ -294,7 +282,6 @@
           upload_url: ${{ needs.tag_release.outputs.upload_url }}
           asset_path: ${{ env.ASSET_PATH }}
           asset_name: ${{ env.ASSET_NAME }}
-<<<<<<< HEAD
           asset_content_type: application/zip
 
 # TODO: Temporary to repair release
@@ -386,24 +373,6 @@
         uses: actions/upload-release-asset@v1
         env:
           GITHUB_TOKEN: ${{ secrets.GITHUB_TOKEN }}
-=======
-          asset_content_type: application/wheel
-
-      # Upload release asset (Windows)
-      - name: Set output (Windows)
-        id: vars-windows
-        if: runner.os == 'Windows'
-        run: |
-          echo "::set-output name=asset_path::$(Get-ChildItem dist | Select-Object -ExpandProperty FullName)"
-          echo "::set-output name=asset_name::$(Get-ChildItem dist | Select-Object -ExpandProperty Name)"
-
-      - name: Upload release asset (Windows)
-        id: upload-release-asset-windows
-        if: runner.os == 'Windows'
-        uses: actions/upload-release-asset@v1
-        env:
-          GITHUB_TOKEN: ${{ secrets.GITHUB_TOKEN }}
->>>>>>> a878183d
           ASSET_PATH: ${{ steps.vars-windows.outputs.asset_path }}
           ASSET_NAME: ${{ steps.vars-windows.outputs.asset_name }}
         with:
@@ -414,11 +383,7 @@
 
       # Publish
       - name: Publish to production PyPI
-<<<<<<< HEAD
         if: runner.os == 'Windows'  # TODO: Temporary to repair release
-=======
-        if: runner.os == 'Windows'  # TODO: Remove this for next release
->>>>>>> a878183d
         env:
           POETRY_HTTP_BASIC_PYPI_USERNAME: ${{ secrets.PYPI_USERNAME }}
           POETRY_HTTP_BASIC_PYPI_PASSWORD: ${{ secrets.PYPI_TOKEN }}
